--- conflicted
+++ resolved
@@ -1,11 +1,3 @@
-<<<<<<< HEAD
-[core]
-    remote = myremote
-['remote "myremote"']
-    url = gdrive://1hY9k5biePohDttcM5qa_-rudf2NvB7kT
-    gdrive_use_service_account = true
-    gdrive_service_account_json_file_path = D:\college\computer science level 3\second term\data science\dvc.json
-=======
 [core]
     remote = myremote
 ['remote "myremote"']
@@ -13,4 +5,4 @@
     gdrive_use_service_account = true
     gdrive_service_account_json_file_path = D:\\my file\\dvc.json
     gdrive_acknowledge_abuse = true
->>>>>>> 7bb20d97
+    gdrive_service_account_json_file_path = D:\college\computer science level 3\second term\data science\dvc.json