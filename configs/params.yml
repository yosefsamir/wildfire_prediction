--- conflicted
+++ resolved
@@ -1,92 +1,3 @@
-<<<<<<< HEAD
-# ─────────────────────────────────────────────────────────────────────────────
-# XGBoost wildfire‐risk model configuration
-# Predicts probability of fire in each 1 km grid cell
-# ─────────────────────────────────────────────────────────────────────────────
-
-train:
-  test_size: 0.2
-  random_state: 42
-  val_size: 0.25
-  cv_folds: 5
-  early_stopping_rounds: 20
-  sample_data: false
-  sample_size: null
-
-model:
-  type: xgboost
-  params:
-    # core boosting parameters
-    n_estimators: 500
-    max_depth: 5                   # shallower trees to reduce overfitting
-    learning_rate: 0.01
-    subsample: 0.7
-    colsample_bytree: 0.7
-    colsample_bylevel: 0.7
-    min_child_weight: 10
-    gamma: 1.0
-    reg_alpha: 1.0
-    reg_lambda: 2.0
-
-    # incremental regularization
-    max_delta_step: 1              # makes updates more conservative
-    max_bin: 256                   # finer binning stabilizes sparse splits
-
-    # handle class imbalance (auto‐computed when null)
-    scale_pos_weight: null
-
-    # objective & metrics
-    objective: binary:logistic
-    eval_metric:
-      - auc
-      - logloss
-      - error
-
-    # speed & reproducibility
-    tree_method: hist
-    grow_policy: lossguide
-    random_state: 42
-    use_label_encoder: false
-    verbosity: 1
-
-feature_engineering:
-  grid_size_km: 1
-  drop_low_confidence: true
-  log_transform_frp: true
-  normalize_brightness: true
-
-  feature_columns:
-    - vbdmax
-    - tmax
-    - ppt
-    - hot_dry_index
-    - high_temp_day
-    - low_rain_day
-    - hot_dry_day
-    - drought_category
-    - vpd_extreme
-    - vpd_anomaly
-    - vpd_risk_category
-    - is_fire_season
-    - is_santa_ana_season
-    - season
-    - week_sin
-    - week_cos
-    - month_sin
-    - month_cos
-    - tmax_7day_mean
-    - ppt_7day_mean
-    - vbd_7day_mean
-    - fire_weather_index
-    - drought_weather_index
-    - fire_risk_index
-
-monitoring:
-  save_model_path: ./models/xgb_wildfire.pkl
-  save_plots: true
-  feature_importance_top_n: 20
-  confusion_matrix: true
-=======
 # ─────────────────────────────────────────────────────────────────────────────
 # XGBoost wildfire‐risk model configuration
 # Predicts probability of fire in each 1 km grid cell
@@ -176,5 +87,4 @@
   save_model_path: ./models/xgb_wildfire.pkl
   save_plots: true
   feature_importance_top_n: 20
-  confusion_matrix: true
->>>>>>> 31feff4b
+  confusion_matrix: true