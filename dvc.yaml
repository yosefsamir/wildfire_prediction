<<<<<<< HEAD
# yaml-language-server: $schema=https://raw.githubusercontent.com/iterative/dvcyaml-schema/master/schema.json
stages:
  clean_fire_data:
    cmd: python pipelines/clean_fire_data.py
    deps:
      - data/raw/fire_archive_SV-C2_607788.csv
      - data/raw/cb_2023_us_state_20m.zip
      - pipelines/clean_fire_data.py
    outs:
      - data/interim/fire_clean.csv:
          cache: true
          persist: true

  preprocess_fire_data:
    cmd: python pipelines/preprocess_fire_data.py
    deps:
      - data/interim/fire_clean.csv
      - pipelines/preprocess_fire_data.py
    outs:
      - data/processed/california_wildfires.csv:
          cache: true
          persist: true

  clean_weather_data:
    cmd: python pipelines/clean_weather_data.py --all-years
    deps:
      - pipelines/clean_weather_data.py
    outs:
      - data/interim/weather_clean:
          cache: true
          persist: true
      - data/interim/weather_master.parquet:
          cache: true
          persist: true

  feature_engineering_weather:
    cmd: python pipelines/apply_weather_features.py
    deps:
      - data/interim/weather_master.parquet
      - pipelines/apply_weather_features.py
    outs:
      - data/interim/weather_features.parquet:
          cache: true
          persist: true

  merge_weather_fire:
    cmd: python pipelines/apply_merge_weather_fire.py
    deps:
      - data/processed/california_wildfires.csv
      - data/interim/weather_features.parquet
      - pipelines/apply_merge_weather_fire.py
    outs:
      - data/processed/merged/merged_fire_weather.csv:
          cache: true
          persist: true

  train_xgboost_model:
    cmd: python pipelines/train_and_evaluate_xgboost_model.py
    deps:
      - data/processed/merged/merged_fire_weather.csv
      - configs/params.yml
      - pipelines/train_xgboost_model.py
      - src/wildfire_prediction/models/xgboost_model.py
    outs:
      - artifacts/models/wildfire_xgboost_model.pkl:
          cache: true
          persist: true
    metrics:
      - artifacts/metrics/xgboost_model_metrics.json:
          cache: false
    plots:
      - artifacts/figures/feature_importance.png:
          cache: false
      - artifacts/figures/confusion_matrix.png:
          cache: false

  predict_and_deploy_model:
    cmd:  python -m streamlit run pipelines\predict_and_deploy_model.py
    deps:
      - data/processed/merged/merged_fire_weather.csv
      - artifacts/models/wildfire_xgboost_model.pkl
      - configs/params.yml
      - pipelines/predict_and_deploy_model.py
      - src/wildfire_prediction/models/xgboost_model.py


=======
# yaml-language-server: $schema=https://raw.githubusercontent.com/iterative/dvcyaml-schema/master/schema.json
stages:
  clean_fire_data:
    cmd: python pipelines/clean_fire_data.py
    deps:
      - data/raw/fire_archive_SV-C2_607788.csv
      - data/raw/cb_2023_us_state_20m.zip
      - pipelines/clean_fire_data.py
    outs:
      - data/interim/fire_clean.csv:
          cache: true
          persist: true

  preprocess_fire_data:
    cmd: python pipelines/preprocess_fire_data.py
    deps:
      - data/interim/fire_clean.csv
      - pipelines/preprocess_fire_data.py
    outs:
      - data/processed/california_wildfires.csv:
          cache: true
          persist: true

  clean_weather_data:
    cmd: python pipelines/clean_weather_data.py --all-years
    deps:
      - pipelines/clean_weather_data.py
    outs:
      - data/interim/weather_clean:
          cache: true
          persist: true
      - data/interim/weather_master.parquet:
          cache: true
          persist: true

  feature_engineering_weather:
    cmd: python pipelines/apply_weather_features.py
    deps:
      - data/interim/weather_master.parquet
      - pipelines/apply_weather_features.py
    outs:
      - data/interim/weather_features.parquet:
          cache: true
          persist: true

  merge_weather_fire:
    cmd: python pipelines/apply_merge_weather_fire.py
    deps:
      - data/processed/california_wildfires.csv
      - data/interim/weather_features.parquet
      - pipelines/apply_merge_weather_fire.py
    outs:
      - data/processed/merged/merged_fire_weather.csv:
          cache: true
          persist: true

  train_xgboost_model:
    cmd: python pipelines/train_and_evaluate_xgboost_model.py
    deps:
      - data/processed/merged/merged_fire_weather.csv
      - configs/params.yml
      - pipelines/train_and_evaluate_xgboost_model.py
      - src/wildfire_prediction/models/xgboost_model.py
    outs:
      - artifacts/models/wildfire_xgboost_model.pkl:
          cache: true
          persist: true
    metrics:
      - artifacts/metrics/xgboost_model_metrics.json:
          cache: false
    plots:
      - artifacts/figures/feature_importance.png:
          cache: false
      - artifacts/figures/confusion_matrix.png:
          cache: false

  predict_and_deploy_model:
    cmd:  python -m streamlit run pipelines\predict_and_deploy_model.py
    deps:
      - data/processed/merged/merged_fire_weather.csv
      - artifacts/models/wildfire_xgboost_model.pkl
      - configs/params.yml
      - pipelines/predict_and_deploy_model.py
      - src/wildfire_prediction/models/xgboost_model.py

>>>>>>> 31feff4b
<|MERGE_RESOLUTION|>--- conflicted
+++ resolved
@@ -1,91 +1,3 @@
-<<<<<<< HEAD
-# yaml-language-server: $schema=https://raw.githubusercontent.com/iterative/dvcyaml-schema/master/schema.json
-stages:
-  clean_fire_data:
-    cmd: python pipelines/clean_fire_data.py
-    deps:
-      - data/raw/fire_archive_SV-C2_607788.csv
-      - data/raw/cb_2023_us_state_20m.zip
-      - pipelines/clean_fire_data.py
-    outs:
-      - data/interim/fire_clean.csv:
-          cache: true
-          persist: true
-
-  preprocess_fire_data:
-    cmd: python pipelines/preprocess_fire_data.py
-    deps:
-      - data/interim/fire_clean.csv
-      - pipelines/preprocess_fire_data.py
-    outs:
-      - data/processed/california_wildfires.csv:
-          cache: true
-          persist: true
-
-  clean_weather_data:
-    cmd: python pipelines/clean_weather_data.py --all-years
-    deps:
-      - pipelines/clean_weather_data.py
-    outs:
-      - data/interim/weather_clean:
-          cache: true
-          persist: true
-      - data/interim/weather_master.parquet:
-          cache: true
-          persist: true
-
-  feature_engineering_weather:
-    cmd: python pipelines/apply_weather_features.py
-    deps:
-      - data/interim/weather_master.parquet
-      - pipelines/apply_weather_features.py
-    outs:
-      - data/interim/weather_features.parquet:
-          cache: true
-          persist: true
-
-  merge_weather_fire:
-    cmd: python pipelines/apply_merge_weather_fire.py
-    deps:
-      - data/processed/california_wildfires.csv
-      - data/interim/weather_features.parquet
-      - pipelines/apply_merge_weather_fire.py
-    outs:
-      - data/processed/merged/merged_fire_weather.csv:
-          cache: true
-          persist: true
-
-  train_xgboost_model:
-    cmd: python pipelines/train_and_evaluate_xgboost_model.py
-    deps:
-      - data/processed/merged/merged_fire_weather.csv
-      - configs/params.yml
-      - pipelines/train_xgboost_model.py
-      - src/wildfire_prediction/models/xgboost_model.py
-    outs:
-      - artifacts/models/wildfire_xgboost_model.pkl:
-          cache: true
-          persist: true
-    metrics:
-      - artifacts/metrics/xgboost_model_metrics.json:
-          cache: false
-    plots:
-      - artifacts/figures/feature_importance.png:
-          cache: false
-      - artifacts/figures/confusion_matrix.png:
-          cache: false
-
-  predict_and_deploy_model:
-    cmd:  python -m streamlit run pipelines\predict_and_deploy_model.py
-    deps:
-      - data/processed/merged/merged_fire_weather.csv
-      - artifacts/models/wildfire_xgboost_model.pkl
-      - configs/params.yml
-      - pipelines/predict_and_deploy_model.py
-      - src/wildfire_prediction/models/xgboost_model.py
-
-
-=======
 # yaml-language-server: $schema=https://raw.githubusercontent.com/iterative/dvcyaml-schema/master/schema.json
 stages:
   clean_fire_data:
@@ -171,4 +83,3 @@
       - pipelines/predict_and_deploy_model.py
       - src/wildfire_prediction/models/xgboost_model.py
 
->>>>>>> 31feff4b
